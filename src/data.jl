"""
    RealSpaceDataGrid{D,T} <: AbstractRealSpaceData{D}

A data grid defined in real space, containing data of type T.
"""
struct RealSpaceDataGrid{D,T} <: AbstractRealSpaceData{D}
    # Basis vectors defining the lattice
    latt::BasisVectors{D}
    # Shift of the origin from the lattice
    orig::SVector{D,Float64}
    # The actual data grid
    grid::Array{T,D}
    # Inner constructor
    function RealSpaceDataGrid(
        latt::BasisVectors{D},
        orig::AbstractVector{<:Real},
        grid::Array{T,D}
    ) where {D,T}
        @assert length(orig) == D "Origin vector does not have the lattice dimensionality"
        # Make sure the shift values lie in (-0.5, 0.5]
        orig = orig - floor.(orig)
        return new{D,T}(latt, orig, grid)
    end
end

"""
    RealSpaceDataGrid(
        latt::AbstractLattice{D},
        orig::AbstractVector{<:Real},
        grid::AbstractArray{T,D};
        prim=true
    )

Creates a real space data grid using lattice information from an `AbstractLattice`. By default,
data is assumed to be given in terms of the primitive lattice (as is usually the case for
computational data).
"""
function RealSpaceDataGrid(
    latt::AbstractLattice{D},
    orig::AbstractVector{<:Real},
    grid::AbstractArray{T,D};
    prim=true
) where {D,T}
    # Conversion for safety
    l = RealLattice(latt)
    if prim
        return RealSpaceDataGrid(prim(l), orig, grid)
    else
        return RealSpaceDataGrid(conv(l), orig, grid)
    end
end

# Data in RealSpaceDataGrids can now be indexed
Base.getindex(g::RealSpaceDataGrid, inds...) = getindex(g.grid, inds...)

"""
    basis(g::RealSpaceDataGrid{D,T}) -> BasisVectors{D}

Gets the basis vectors of a `RealSpaceDataGrid`.
"""
basis(g::RealSpaceDataGrid) = g.latt
shift(g::RealSpaceDataGrid) = g.orig
grid(g::RealSpaceDataGrid) = g.grid
# Size of the data grid in entries per dimension
# TODO: should we overload Base.size() as well?
gridsize(g::RealSpaceDataGrid) = size(g.grid)
#Base.size(g::RealSpaceDataGrid) = gridsize(g)

"""
    grid_check(g1::RealSpaceDataGrid, g2::RealSpaceDataGrid)

Performs a check on two `RealSpaceDataGrid`s to ensure that the basis, origin shift, and grid
dimensions are the same before performing mathematical operations.
"""
function grid_check(g1::RealSpaceDataGrid, g2::RealSpaceDataGrid)
    @assert basis(g1) === basis(g2) "Grid basis vectors for each grid are not identical."
    @assert shift(g1) === shift(g2) "Grid shifts from origin are not identical."
    @assert size(grid(g1)) === size(grid(g2)) "Grid sizes are different."
    return nothing
end

# TODO: ensure that type inference works
# We might be able to remove some type parameter tests as well
function Base.:+(g1::RealSpaceDataGrid{D,T1}, g2::RealSpaceDataGrid{D,T2}) where {D,T1,T2}
    # Check that the grids are identical
    grid_check(g1, g2)
    # Add the two datagrids elementwise
    newgrid = grid(g1) + grid(g2)
    T3 = eltype(newgrid)
    return RealSpaceDataGrid(basis(g1), shift(g1), newgrid)
end

function Base.:*(g1::RealSpaceDataGrid{D,T1}, g2::RealSpaceDataGrid{D,T2}) where {D,T1,T2}
    # Check that the grids are identical
    @assert basis(g1) === basis(g2) "Grid basis vectors for each grid are not identical."
    @assert shift(g1) === shift(g2) "Grid shifts from origin are not identical."
    @assert size(grid(g1)) === size(grid(g2)) "Grid sizes are different."
    # Add the two datagrids elementwise
    newgrid = grid(g1) .* grid(g2)
    T3 = eltype(newgrid)
    return RealSpaceDataGrid(basis(g1), shift(g1), newgrid)
end

function Base.:*(s::Number, g::RealSpaceDataGrid{D,T}) where {D,T}
    newgrid = s * grid(g)
    S = eltype(newgrid)
    return RealSpaceDataGrid(basis(g), shift(g), newgrid)
end

Base.:*(g::RealSpaceDataGrid, s::Number) = s * g

#=
"""
    interpolate(g::RealSpaceDataGrid{D,T}, inds...)

Evaluates a datagrid at a fractional index by linearly interpolating the values between nearest
set of points.
"""
function interpolate(g::RealSpaceDataGrid{D,T}, inds::Vararg{<:Real,D}) where {D,T}
    # Get the floor
    f = floor.(inds)
    c = ceil.(inds)
    # If they're the same, it's probably because the indices were integers
    # Just index the array
    if f == c
        return g[inds...]
    end
    # Get the set of points needed to perform the interpolation
end

"""
    interpolate(g::RealSpaceDataGrid{D,T}, r::AbstractVector{<:Real})

Evaluates a datagrid at the reduced coordinate `r` using linear interpolation.
"""
function interpolate(g::RealSpaceDataGrid, r::AbstractVector{<:Real})
    inds = reduced .* size
end
=#

"""
    KPointGrid{D} <: AbstractKPoints{D}

Contains a grid used to generate k-points during a calculation.

The grid itself is given as an `SMatrix{D,D,Int}`, and can be interpreted as a set of `D` vectors 
given in terms of the primitive basis. These vectors can alternatively be used to construct a 
supercell.

The shift of the k-point mesh off Γ is given as an `SVector{D,Float64}`.
"""
struct KPointGrid{D} <: AbstractKPoints{D}
    grid::SMatrix{D,D,Int}
    orig::SVector{D,Float64}
    function KPointGrid{D}(grid::AbstractMatrix{<:Integer}, orig::AbstractVector{<:Real}) where D
        # only allow positive values in the grid matrix
        @assert all(x -> x > 0, grid) "negative values are disallowed in the grid matrix"
        # Keep shift inside the Brillouin zone
        orig = orig -  round.(orig)
        return new(grid, orig)
    end
end

"""
    KPointList{D} <: AbstractKPoints{D}

Contains a list of k-points. This is useful for describing an ordered list of k-points that are 
not associated with a mesh - for instance, those used in band structure calculations. This can
also be used to store lists of k-points that are generated by a `KPointGrid{D}`.
"""
struct KPointList{D} <: AbstractKPoints{D}
    list::Vector{SVector{D,Float64}}
end

# Index like the vector it is internally
Base.getindex(k::KPointList, i) = k.list[i]

function Base.setindex!(k::KPointList, v::AbstractVector, i)
    k.list[i] = v
end

"""
    nkpt(k::KPointList{D}) -> Int

Gets the number of k-points in a `KPointList`.
"""
nkpt(k::KPointList{D}) where D = length(k.list)

#= TODO: figure out how to get a k-point list from a grid
function KPointList{D}(k::KPointGrid)

end
=#

"""
    BandAtKPoint

Stores information about a band's energy and its occupancy at a specific k-point.
"""
struct BandAtKPoint
    # Energies
    e::Vector{Float64}
    # Occupancy
    occ::Vector{Float64}
    function BandAtKPoint(e::AbstractVector{<:Real}, occ::AbstractVector{<:Real})
        @assert length(e) == length(occ) "Size of energy and occupancy arrays do not match."
        return new(e, occ)
    end
end

"""
    BandAtKPoint(eocc::AbstractVector{NTuple{2,<:Real}})

Constructs a new `BandAtKPoint` from a vector containing tuples of energy and occupancy data
(in that order).
"""
function BandAtKPoint(eocc::AbstractVector{<:NTuple{2,<:Real}})
    return BandAtKPoint([x[1] for x in eocc], [x[2] for x in eocc])
end

# Access any pair of energy and occupancy with indexing
function Base.getindex(b::BandAtKPoint, inds...)
    return (b.e[inds...], b.occ[inds...])
end

"""
    nband(b::BandAtKPoint) -> Int

Returns the number of bands associated with a k-point.
"""
nband(b::BandAtKPoint) = length(b.e)

"""
    BandStructure{D}

Stores information about an electronic band structure, including the list of k-points used to
generate the data (as a `KPointList{D}`)and the band information at every k-point (as a 
`Vector{BandAtKPoint}`).
"""
struct BandStructure{D} <: AbstractReciprocalSpaceData{D}
    # k-points for which band data is defined
    kpts::KPointList{D}
    # Set of energy and occupancy data
    bands::Vector{BandAtKPoint}
    function BandStructure{D}(kpts::KPointList{D}, bands::Vector{BandAtKPoint}) where D
        @assert nkpt(kpts) == length(bands) "Incorrect number of k-points or band datasets."
        @assert _allsame(length(bands)) "Number of bands is inconsistent."
        return new(kpts, bands)
    end
end

"""
    BandStructure{D}(kpts::AbstractKPoints{D}, bands::AbstractVector{<:BandAtKPoint}) where D

Generates a new band structure from k-point information and a vector containing band information
at each k-point.
"""
function BandStructure{D}(kpts::AbstractKPoints{D}, bands::AbstractVector{<:BandAtKPoint}) where D
    return BandStructure{D}(kpts, bands)
end

# Get the pair of a k-point and associated band data
function Base.getindex(b::BandStructure{D}, inds...) where D
    return (b.kpts[inds...], b.bands[inds...])
end

nkpt(b::BandStructure{D}) where D = nkpt(b.kpts)
nband(b::BandStructure{D}) where D = nband(b.bands[1])

"""
    FatBands{D} <: AbstractReciprocalSpaceData{D}

Stores information relevant to plotting fatbands.

- FatBands.bands: matrix of energies at each [kpt, band].
- FatBands.projband: array of lm-decomposed band structure. [orbital, ion, band, kpt].
- FatBands.realband (and imagband): array of real/imaginary components to band structure.
"""
struct FatBands{D} <: AbstractReciprocalSpaceData{D}
    bands::Matrix{Float64}
    projband::Array{Float64,4}
    realband::Array{Float64,4}
    imagband::Array{Float64,4}
end

"""
    HKLData{D,T} <: AbstractReciprocalSpaceData{D}

Stores information associated with specific sets of reciprocal lattice vectors. Data can be
accessed and modified using regular indexing, where indices may be negative.
"""
struct HKLData{D,T} <: AbstractReciprocalSpaceData{D}
    # the actual data
    data::Array{T,D}
    # the bounds in each dimension
    # mutable since the dimensions of Array{D,T} can be changed, in principle
    bounds::MVector{D,UnitRange{Int}}
    function HKLData{D,T}(
        data::AbstractArray{T,D},
        bounds::AbstractVector{<:AbstractRange{<:Integer}}
    ) where {D,T}
        # The size of the array should match the bounds given
        # For instance, a HKLData with bounds  [-10:10, -10:10, -10:10] should Be
        # [21, 21, 21]
        @assert [s for s in size(data)] == [length(r) for r in bounds] "Array size \
        incompatible with bounds."
        return new(data, bounds)
    end
end

# Needed because HKLData will nearly always have unexpected indices
Base.has_offset_axes(g::HKLData) = true

"""
    HKLData_boundscheck(g::HKLData{D,T}, inds::Vararg{<:Integer,D})

Checks that array indices used to access data in an `HKLData` are valid.
"""
function shiftbounds(g::HKLData{D,T}, inds) where {D,T}
    # Check that all the indices are in bounds
    if !mapreduce((i,r) -> i in r, &, inds, g.bounds)
        # TODO: does this produce a reasonable error message with correct bounds?
        throw(BoundsError(g, inds))
    end
    # Adjust the indices to match the array
    # Subtract the minimum index then add 1
    # So if the range is -10:10, an index of 0 should be 0 - -10 + 1 = 11
    i = inds .- minimum.(g.bounds) .+ 1
    return i
end

# HKLData now supports indexing by Miller index
function Base.getindex(g::HKLData{D,T}, inds...) where {D,T}
    i = shiftbounds(g, inds)
    return g.data[i...]
end

function Base.setindex!(g::HKLData{D,T}, x::T, inds...) where {D,T}
    i = shiftbounds(g, inds)
    g.data[i...] = x
end

function HKLData(
    a::AbstractArray{T},
    bounds::Vararg{AbstractUnitRange{<:Integer},D}
) where {D,T}
    return HKLData{D,T}(a, bounds)
end

function Base.zeros(
    ::Type{HKLData{D,T}},
    bounds::Vararg{AbstractUnitRange{<:Integer}, D}
) where {D,T}
    data = zeros(T, length.(bounds))
    return HKLData{D,T}(data, MVector{D,UnitRange{Int}}(bounds))
end

"""
    ReciprocalWavefunction{D,T<:Real} <: AbstractReciprocalSpaceData{D}

Contains a wavefunction stored by k-points and bands in a planewave basis. Used to store data in
VASP WAVECAR files.

For every k-point, there is an associated number of bands (the same number for every k-point). Band
information is stored as the energy of the band and its occupancy.

Every band has associated data containing coefficients of the constituent planewaves stored in a 
`HKLData{D,Complex{T}}`. Unlike most data structures provided by this package, the type of
complex number used does not default to `Float64`: wavefunction data is often supplied as a 
`Complex{Float32}` to reduce the size of the data.
"""
struct ReciprocalWavefunction{D,T<:Real} <: AbstractReciprocalSpaceData{D}
    # Reciprocal lattice on which the k-points are defined
    rlatt::BasisVectors{D}
    # Band information (energy and occupation) at each k-point
    bands::BandStructure{D}
    # Planewave coefficients
    # Vector (size nkpt) of Vectors (size nband) of HKLData
    waves::Vector{Vector{HKLData{D,Complex{T}}}}
    function ReciprocalWavefunction{D,T}(
        rlatt::BasisVectors{D},
        bands::BandStructure{D},
        waves::AbstractVector{<:AbstractVector{HKLData{D,Complex{T}}}}
    ) where {D,T<:Real}
        # Number of k-points should equal the length of the waves vector
        @assert length(waves) == nkpt(bands) "Number of k-points and number of planewave data \
        entries do not match."
        # Number of band entries per k-point should be the same
        lw = length.(waves)
        @assert _allsame(lw) "The number of bands per k-point is inconsistent."
        # There should be the same number of planewave sets as there are bands per k-point``
        @assert first(lw) == nband(bands) "Number of bands and number of planewave data \
        entries do not match."
        return new(rlatt, bands, waves)
    end
end

function ReciprocalWavefunction{D,T}(
    latt::AbstractLattice{D},
    bands::BandStructure{D},
    waves::AbstractVector{<:AbstractVector{HKLData{D,Complex{T}}}};
    prim = true
) where {D,T<:Real}
    M = prim ? prim(latt) : conv(latt)
    return ReciprocalWavefunction{D,T}(M, bands, waves)
end

# Getting indices should pull from the waves struct
# This pulls first from k-points, then from bands, then from HKL data
Base.getindex(wf::ReciprocalWavefunction{D,T}, inds...) where {D,T} = wf.waves[inds...]

nkpt(wf::ReciprocalWavefunction{D,T}) where {D,T} = nkpt(wf.bands)
nband(wf::ReciprocalWavefunction{D,T}) where {D,T} = nband(wf.bands)

"""
    DensityOfStates

Contains the total density of states information.
"""
struct DensityOfStates <: AbstractDensityOfStates
    # Fermi energy
    fermi::Float64
    # Energy at each point
    energy::Vector{Float64}
    # Range of energies
    dos::Vector{Float64}
    # Integrated density of states
    int::Vector{Float64}
    function DensityOfStates(
        fermi::Real,
        energy::AbstractVector{<:Real},
        dos::AbstractVector{<:Real},
        int::AbstractVector{<:Real}
    )
        @assert size(energy) == size(dos) == size(int) string(
            "Number of energy and DOS entries do not match."
        )
        return new(fermi, energy, dos, int)
    end
end

# Create a DOS curve without integrated DOS data
"""
    DensityOfStates(fermi::Real, energy::AbstractVector{<:Real}, dos::AbstractVector{<:Real})

Creates a `DensityOfStates` object without integrated DOS information by integrating the state 
density.
"""
function DensityOfStates(
    fermi::Real,
    energy::AbstractVector{<:Real},
    dos::AbstractVector{<:Real}
)
    # Generate an integrated DOS vector
    # TODO: perhaps we can improve this with a trapezoidal approximation?
    int = [sum(dos[1:n]) for n in 1:length(dos)]
    return DensityOfStates(fermi, energy, dos, int)
end

# Getting an index produces a tuple of the energy, 
Base.getindex(d::DensityOfStates, ind) = (d.energy[ind], d.dos[ind], d.int[ind])

"""
    ProjectedDensityOfStates

Contains projected density of states information.
"""
struct ProjectedDensityOfStates
    # Fermi energy
    fermi::Float64
    # Range of energies
    energy::Vector{Float64}
    # Matrix containing projected DOS data
    # Columns are the components, rows are the energies
    dos::Matrix{Float64}
    # Integrated DOS in the same format
#    int::Matrix{Float64}
    function ProjectedDensityOfStates(
        fermi::Real,
        energy::AbstractVector{<:Real},
        dos::AbstractMatrix{<:Real}
<<<<<<< HEAD
#        int::AbstractMatrix{<:Real}
    )
        @assert length(energy) == size(dos,2) "Number of energy and DOS entries do not match."
        return new(fermi, energy, dos)#, int)
=======
        #int::AbstractMatrix{<:Real}
    )
        @assert length(energy) == size(dos,2) "Number of energy and DOS entries do not match."
        return new(fermi, energy, dos) #, int)
>>>>>>> 8f1dd5a5
    end
end

#="""
    ProjectedDensityOfStates(
        fermi::Real,
        energy::AbstractVector{<:Real},
        dos::AbstractVector{<:Real}
    )

Creates a `ProjectedDensityOfStates` object without integrated DOS information by integrating
the state density.
"""
function ProjectedDensityOfStates(
    fermi::Real,
    energy::AbstractVector{<:Real},
    dos::AbstractMatrix{<:Real}
)
    # Generate an integrated DOS matrix
    # TODO: perhaps we can improve this with a trapezoidal approximation?
    int = hcat(vec(sum(M[:,1:n], dims=2)) for n in 1:size(M,2))
    return ProjectedDensityOfStates(fermi, energy, dos, int)
end=#

"""
    fermi(d::AbstractDensityOfStates) -> Float64

Gets the Fermi energy from DOS data. There are no guarantees on the unit of energy used!
"""
fermi(d::AbstractDensityOfStates) = d.fermi

"""
    energies(d::AbstractDensityOfStates; usefermi=false) -> Vector{Float64}

Gets the range of energies in the dataset. If `usefermi` is set to true, the energies returned will
be adjusted such that the Fermi energy is set to zero.

There are no guarantees on the unit of energy used!
"""
energies(d::AbstractDensityOfStates; usefermi=false) = d.energy .- (usefermi * d.fermi)

"""
    nelectrons(d::DensityOfStates)

Gets the approximate number of electrons that are needed to reach the Fermi level.
"""
function nelectrons(d::DensityOfStates)
    # Get the nearest entries to the Fermi energy
    E = energies(d, usefermi=true)
    # Find the closest pair of energies to the Fermi energy
    inds = partialsortperm(abs.(E), 1:2)
    # Interpolate linearly between the nearest points
    # TODO: there's probably a nicer way to do this.
    (e1, e2) = [d[i][1] for i in inds]
    (i1, i2) = [d[i][3] for i in inds]
    m = (i2 - i1)/(e2 - e1)
    b = i1 - m*e1
    return m*fermi(d) + b
end

"""
    AtomicData{D,T}

Data associated with individual atoms in a structure.

This is a type alias for `Dict{AtomPosition{D},T}`. Keys are `AtomPosition` entries, and the values
may be of any type.
"""
const AtomicData{D,T} = Dict{AtomPosition{D},T} where {D,T}

# Note: @computed structs cannot be documented normally
# Use an @doc after the struct, like such
@computed struct SphericalComponents{Lmax}
    v::NTuple{(Lmax+1)^2,Float64}
    # Default constructor without parameters takes numbers directly
    function SphericalComponents(x::Vararg{<:Real,N}) where N
        L = sqrt(length(x)) - 1
        if isinteger(L)
            Lmax = Int(L)
        else
            throw(ArgumentError(string("Cannot determine Lmax from number of arguments.")))
        end
        return new{Lmax}(x)
    end
    # Default constructor with parameters takes any iterator
    function SphericalComponents{Lmax}(v) where Lmax
        @assert length(v) == (Lmax+1)^2 "For Lmax == $Lmax, iterator have length $((Lmax+1)^2)"
        return new{Lmax}(Tuple(v))
    end
end

@doc """
    SphericalComponents{Lmax}

Real spherical harmonic components up to `Lmax`. This can be used to describe atomic orbitals or
projections of data onto atomic sites.
""" SphericalComponents

SphericalComponents(v::SVector{N,<:Real}) where N = SphericalComponents(v...)
SphericalComponents(t::NTuple{N,<:Real}) where N = SphericalComponents(t...)

"""
    sc_ind(l::Integer, m::Integer) -> Int

Gets the associated linear index for a pair of (l,m) values used in `SphericalComponents`.
"""
sc_ind(l::Integer, m::Integer) = l^2 + l + 1 + m

# TODO: finish the inverse of the above function
# sc_ind(x) = 

function Base.getindex(s::SphericalComponents{Lmax}, l::Integer, m::Integer) where Lmax
    abs(m) <= l || error("|m| must be less than l")
    l <= Lmax || error("l exceeds lmax ($Lmax)")
    return s.v[sc_ind(l, m)]
end<|MERGE_RESOLUTION|>--- conflicted
+++ resolved
@@ -479,17 +479,10 @@
         fermi::Real,
         energy::AbstractVector{<:Real},
         dos::AbstractMatrix{<:Real}
-<<<<<<< HEAD
-#        int::AbstractMatrix{<:Real}
-    )
-        @assert length(energy) == size(dos,2) "Number of energy and DOS entries do not match."
-        return new(fermi, energy, dos)#, int)
-=======
         #int::AbstractMatrix{<:Real}
     )
         @assert length(energy) == size(dos,2) "Number of energy and DOS entries do not match."
         return new(fermi, energy, dos) #, int)
->>>>>>> 8f1dd5a5
     end
 end
 
